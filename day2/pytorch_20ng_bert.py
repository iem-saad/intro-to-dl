--- conflicted
+++ resolved
@@ -65,11 +65,7 @@
 DATADIR = "/wrk/makoskel/"
 # In Puhti:
 if not os.path.isdir(DATADIR):
-<<<<<<< HEAD
-    DATADIR = "/scratch/dac/data2/"
-=======
     DATADIR = "/scratch/project_2002238/data/"
->>>>>>> fdf158cf
 
 TEXT_DATA_DIR = DATADIR + "20_newsgroup"
 
